--- conflicted
+++ resolved
@@ -1,17 +1,12 @@
-<<<<<<< HEAD
-﻿using System;
-=======
 extern alias AjaxMin;
 using AjaxMin::Microsoft.Ajax.Utilities;
 using System;
->>>>>>> c235b2e8
 using System.Collections.Generic;
 using System.Diagnostics;
 using System.IO;
 using System.Text;
 using System.Web;
 using System.Web.Optimization;
-using Microsoft.Ajax.Utilities;
 
 namespace AspNetBundling
 {
@@ -72,11 +67,6 @@
 
                     contentWriter.Write(contentMinified);
                 }
-<<<<<<< HEAD
-                
-                contentBuilder.Replace("//@ sourceMappingURL=", "//# sourceMappingURL=");
-=======
->>>>>>> c235b2e8
 
                 //Write the SourceMap to another Bundle
                 AddContentToAdHocBundle(context, mapVirtualPath, mapBuilder.ToString());
